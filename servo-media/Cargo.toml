--- conflicted
+++ resolved
@@ -3,44 +3,12 @@
 version = "0.1.0"
 authors = ["Manish Goregaokar <manishsmail@gmail.com>"]
 
-<<<<<<< HEAD
 [lib]
 name = "servo_media"
 
 [dependencies.servo-media-audio]
 path = "../servo-media-audio"
 
-=======
-[build-dependencies]
-regex = "1.0"
-zip = "0.3.1"
-
-[dependencies]
-byte-slice-cast = "0.1"
-num-traits = "0.1"
-smallvec = "0.6.1"
-servo_media_derive = { path = "../servo-media-derive" }
-
-[dependencies.petgraph]
-version = "0.4.12"
-features = ["stable_graph"]
-
-[dependencies.gstreamer]
-optional = true
-version = "0.11"
-
-[dependencies.gstreamer-app]
-optional = true
-version = "0.11.2"
-
-[dependencies.gstreamer-audio]
-optional = true
-version = "0.11"
-
-[features]
-default = []
-gst = ["gstreamer", "gstreamer-audio", "gstreamer-app"]
->>>>>>> 5fd10613
 
 [dependencies.servo-media-gstreamer]
 path = "../servo-media-gstreamer"